[tool.poetry]
name = "deprl"
version = "0.3.2"
description = "DEP-RL, a method for robust control of musculoskeletal systems."
authors = ["Pierre Schumacher <pierre.schumacher@tuebingen.mpg.de>"]
license = "MIT"
readme = "README.md"


[tool.poetry.dependencies]
python = ">=3.8, <3.12"
pyyaml = "^6.0"
numpy = "^1.22.4"
termcolor = "^2.2.0"
pandas = "^2.0.1"
gdown = "^4.7.1"
torch = "^2.0.0"


[tool.poetry.group.dev.dependencies]
pudb = "*"
pre-commit = "*"
<<<<<<< HEAD
# ostrichrl = {git = "https://github.com/P-Schumacher/ostrichrl.git", branch="fix/setuptools"}
# warmup = {git = "https://github.com/P-Schumacher/warmup.git"}
=======
warmup = {git = "https://github.com/P-Schumacher/warmup.git"}
>>>>>>> 2a75acd3
gym = "0.13.0"
wandb = "^0.15.4"
sphinx = "5.3.0"
sphinx-rtd-theme = "^1.2.2"
pytest = "^7.4.0"
sphinx-copybutton = "^0.5.2"
pytest-order = "^1.1.0"
<<<<<<< HEAD
sconegym = {path = "../sconegym", develop = true}
=======
myosuite = "^2.1.3"
>>>>>>> 2a75acd3


[tool.poetry.scripts]
log = "deprl.log:main"
plot = "deprl.plot:main"


[[tool.poetry.source]]
name = "pytorch-cpu"
url = "https://download.pytorch.org/whl/cpu"
priority = "explicit"


[tool.black]
line-length = 79
target-version = ["py310"]


[tool.isort]
profile = "black"
filter_files = "True"
line_length = 79
multi_line_output = 3
include_trailing_comma = true
force_grid_wrap = 0
use_parentheses = true
ensure_newline_before_comments = true


[tool.ruff]
ignore = ["C901", "F403", "F405"]
line-length = 120
target-version= "py310"


[build-system]
requires = ["poetry-core"]
build-backend = "poetry.core.masonry.api"<|MERGE_RESOLUTION|>--- conflicted
+++ resolved
@@ -20,12 +20,8 @@
 [tool.poetry.group.dev.dependencies]
 pudb = "*"
 pre-commit = "*"
-<<<<<<< HEAD
 # ostrichrl = {git = "https://github.com/P-Schumacher/ostrichrl.git", branch="fix/setuptools"}
 # warmup = {git = "https://github.com/P-Schumacher/warmup.git"}
-=======
-warmup = {git = "https://github.com/P-Schumacher/warmup.git"}
->>>>>>> 2a75acd3
 gym = "0.13.0"
 wandb = "^0.15.4"
 sphinx = "5.3.0"
@@ -33,11 +29,8 @@
 pytest = "^7.4.0"
 sphinx-copybutton = "^0.5.2"
 pytest-order = "^1.1.0"
-<<<<<<< HEAD
 sconegym = {path = "../sconegym", develop = true}
-=======
-myosuite = "^2.1.3"
->>>>>>> 2a75acd3
+# myosuite = "^2.1.3"
 
 
 [tool.poetry.scripts]
