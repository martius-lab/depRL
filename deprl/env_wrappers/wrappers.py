--- conflicted
+++ resolved
@@ -107,9 +107,4 @@
         return observation, reward, done, info
 
     def _inner_step(self, action):
-<<<<<<< HEAD
-        return super().step(action)
-
-=======
-        return super().step(action)
->>>>>>> 7a1a4f24
+        return super().step(action)