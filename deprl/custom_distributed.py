--- conflicted
+++ resolved
@@ -206,11 +206,7 @@
             self.rewards_list[index] = infos["rewards"]
             self.resets_list[index] = infos["resets"]
             self.terminations_list[index] = infos["terminations"]
-<<<<<<< HEAD
-            self.muscle_states_list[index] = tendon_state
-=======
             self.muscle_states_list[index] = muscle_states
->>>>>>> 7a1a4f24
 
         observations = np.concatenate(self.observations_list)
         muscle_states = np.concatenate(self.muscle_states_list)
